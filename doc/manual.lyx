#LyX 2.4 created this file. For more info see https://www.lyx.org/
\lyxformat 620
\begin_document
\begin_header
\save_transient_properties true
\origin unavailable
\textclass article
\begin_preamble
\usepackage{color}
\usepackage{dirtree}
\definecolor{lgray}{gray}{0.7}
\date{}
% Added by lyx2lyx
\setlength{\parskip}{\smallskipamount}
\setlength{\parindent}{0pt}
\end_preamble
\use_default_options true
\maintain_unincluded_children no
\language english
\language_package default
\inputencoding auto-legacy
\fontencoding auto
\font_roman "default" "default"
\font_sans "default" "default"
\font_typewriter "default" "default"
\font_math "auto" "auto"
\font_default_family default
\use_non_tex_fonts false
\font_sc false
\font_roman_osf false
\font_sans_osf false
\font_typewriter_osf false
\font_sf_scale 100 100
\font_tt_scale 100 100
\use_microtype false
\use_dash_ligatures false
\graphics default
\default_output_format default
\output_sync 1
\bibtex_command default
\index_command default
\paperfontsize default
\spacing single
\use_hyperref false
\papersize a4
\use_geometry false
\use_package amsmath 1
\use_package amssymb 1
\use_package cancel 1
\use_package esint 1
\use_package mathdots 1
\use_package mathtools 1
\use_package mhchem 1
\use_package stackrel 1
\use_package stmaryrd 1
\use_package undertilde 1
\cite_engine basic
\cite_engine_type default
\biblio_style plain
\use_bibtopic false
\use_indices false
\paperorientation portrait
\suppress_date false
\justification true
\use_refstyle 1
\use_formatted_ref 0
\use_minted 0
\use_lineno 0
\index Index
\shortcut idx
\color #008000
\end_index
\secnumdepth 3
\tocdepth 3
\paragraph_separation indent
\paragraph_indentation default
\is_math_indent 0
\math_numbering_side default
\quotes_style english
\dynamic_quotes 0
\papercolumns 1
\papersides 1
\paperpagestyle default
\tablestyle default
\listings_params "basicstyle={\small\ttfamily},framexleftmargin=5mm,frame=shadowbox,rulesepcolor={\color{lgray}}"
\tracking_changes false
\output_changes false
\change_bars false
\postpone_fragile_content false
\html_math_output 0
\html_css_as_file 0
\html_be_strict false
\docbook_table_output 0
\docbook_mathml_prefix 1
\end_header

\begin_body

\begin_layout Title
MutateX
\end_layout

\begin_layout Standard
\begin_inset CommandInset toc
LatexCommand tableofcontents

\end_inset


\end_layout

\begin_layout Section
Requirements and installation
\begin_inset CommandInset label
LatexCommand label
name "sec:Requirements-and-installation"

\end_inset


\end_layout

\begin_layout Standard
MutateX and the associated scripts are written in Python,
 and requires having a working Python 2.x or 3.x (x >= 7) installation.
 A number of Python packages need also to be available.
 More in details,
 MutateX requires:
\end_layout

\begin_layout Itemize
setuptools
\end_layout

\begin_layout Itemize
biopython
\end_layout

\begin_layout Itemize
matplotlib
\end_layout

\begin_layout Itemize
numpy
\end_layout

\begin_layout Itemize
scipy
\end_layout

\begin_layout Itemize
six
\end_layout

\begin_layout Itemize
openpyxl
\end_layout

\begin_layout Itemize
pandas
\end_layout

\begin_layout Itemize
logomaker
\end_layout

\begin_layout Standard
All the mentioned packages are available for free for Linux and macOS.
 Once these requirements have been satisfied,
 MutateX needs to be installed as a standard Python package,
 using the included setup.py file.
\end_layout

\begin_layout Standard
Please follow detailed the installation instructions in the INSTALL file included with the distribution to install the software.
\end_layout

\begin_layout Standard
Since MutateX works by running the FoldX software,
 the FoldX binary and the associated rotabase.txt file should be available.
 Please refer to the FoldX website ( http://http://foldx.crg.es ) to aquire it.
\end_layout

\begin_layout Subsection
Supported FoldX versions
\end_layout

\begin_layout Standard
MutateX supports FoldX Suite version 4 and 5.
\end_layout

\begin_layout Standard
The distribution for version 4 includes a rotabase.txt file which si necessary for it to work;
 however,
 the FoldX Suite 5 binary generates its own rotabase file and it's not a requirement as such.
 See section 
\begin_inset CommandInset ref
LatexCommand ref
reference "subsec:Required-files"
plural "false"
caps "false"
noprefix "false"
nolink "false"

\end_inset

 for details.
\end_layout

\begin_layout Section
Running calculations with MutateX
\end_layout

\begin_layout Subsection
The MutateX protocol
\begin_inset CommandInset label
LatexCommand label
name "subsec:The-MutateX-protocol"

\end_inset


\end_layout

\begin_layout Standard
MutateX uses FoldX to systematically calculate the difference in free energy of folding (
\begin_inset Formula $\Delta\Delta G$
\end_inset

) between mutated variants and the wild-type using the FoldX BuildModel command.
 More in details,
 one or more protein models provided by the user are mutated sequentially by indipendently changing the residue at each position of the protein sequence to another aminoacid.
 The list of residues that each position will be mutated to can be provided by the user,
 or defaults to the list of 20 canonical aminoacids found in proteins.
 For instance,
 the user can provide a PDB file containing the structure of a 50-residues protein,
 and demand each of them to be changed to ALA,
 PHE and ASP.
 In this case,
 150 (50*3) FoldX runs will be performed and the FoldX 
\begin_inset Formula $\Delta\Delta G$
\end_inset

 value calculated for each of them.
 Similarly,
 if more than two protein chains are provided,
 MutateX can calculate the change of free energy of interaction upon mutation for all the tested mutations,
 if requested.
 Note that MutateX also allows performing partial mutational scans,
 in which only few positions at a time are considered.
 The protocol followed by MutateX can be summarized as follows:
\end_layout

\begin_layout Enumerate
Load and check the structure(s).
 One (or more) PDB file containing one (or more) models may be employed.
 See 
\begin_inset CommandInset ref
LatexCommand ref
reference "subsec:Phase-0:-Preliminary"
plural "false"
caps "false"
noprefix "false"
nolink "false"

\end_inset

 for details.
\end_layout

\begin_layout Enumerate
Repair.
 Each model is subject to a Repair run in which residues having bad torsion angles,
 Van der Waals clashes or bad total energy are modified to more reasonable conformations.
 This uses the RepairPDB command of FoldX.
 
\end_layout

\begin_layout Enumerate
Mutate.
 Each residue at every position is indipendently is mutated to a number of selected aminoacids as previously detailed,
 and 
\begin_inset Formula $\Delta\Delta G$
\end_inset

 values are calculated.
\end_layout

\begin_deeper
\begin_layout Enumerate
Optional:
 calculate 
\begin_inset Formula $\Delta\Delta G$
\end_inset

 of interaction between protein chains upon mutation,
 using the AnalyseComplex command.
\end_layout

\end_deeper
\begin_layout Enumerate
Report.
 The 
\begin_inset Formula $\Delta\Delta G$
\end_inset

 are gathered in a user-friendly collection of text files.
 Also,
 
\begin_inset Formula $\Delta\Delta G$
\end_inset

 values are averaged among the mutations calculated on different models and the values are reported.
\end_layout

\begin_layout Subsection
Required files
\begin_inset CommandInset label
LatexCommand label
name "subsec:Required-files"

\end_inset


\end_layout

\begin_layout Standard
The following files are required for a MutateX run:
\end_layout

\begin_layout Itemize
By default,
 MutateX reads the content of the FOLDX_BINARY and FOLDX_ROTABASE system variables in order to determine their location (see Section 
\begin_inset CommandInset ref
LatexCommand ref
reference "sec:Requirements-and-installation"
plural "false"
caps "false"
noprefix "false"
nolink "false"

\end_inset

 for details).
 If any of those variables is empty,
 the location of the respective file can be supplied through the –foldx-binary or –rotabase command line options,
 respectively.
 If the command line options are supplied the content of the system variables is ignored.
 Notice that the rotabase file is a requirement for FoldX Suite 4 but not for FoldX suite 5,
 namely:
\end_layout

\begin_deeper
\begin_layout Itemize
If you're using FoldX 4 the rotabase file needs to be supplied as described
\end_layout

\begin_layout Itemize
If you're using FoldX 5,
 there's no need to supply a rotabase file as the software will generate one automatically when it's not present.
 However,
 if a rotabase file is specified in any of the options above,
 the custom rotabase file will be used instead
\end_layout

\begin_layout Itemize
You should make MutateX aware of the version you intend to use by using the –foldx-version option,
 specifying either suite4 or suite5 accordingly
\end_layout

\end_deeper
\begin_layout Itemize
One (or more) PDB file,
 containing one (or more) models of the protein to be mutated.
 The PDB files need to adhere to the following guidelines:
\begin_inset Separator latexpar
\end_inset


\end_layout

\begin_deeper
\begin_layout Itemize
The models should all have the same sequence.
 If this not the case,
 MutateX will detect the problem and exit after repair
\end_layout

\begin_layout Itemize
The chain identifier should be provided for all the chains of all the models.
 This is especially important if the supplied models have more than one chain
\end_layout

\begin_layout Itemize
The PDB file should contain exclusively residues recognized by FoldX.
 See http://foldxsuite.crg.eu/allowed-residues for a complete list.
 Also notice that residues (even those with post-translational modifications such as phosphorilated residues) should be defined as whole residues under a single residues identifier.
 For instance,
 phosphorylated residues where the phosphate group is separated from the residue and defined as HETATM at the end of the PDB may not be recognized correctly.
\end_layout

\begin_layout Itemize
The number of residues or atoms should monotonically increase progressing along the molecule (e.g.,
 the first four residues of a chain should follow the order 1-2-3-4,
 and 1-3-2-4 is not ammissible.
\end_layout

\end_deeper
\begin_layout Itemize
Two template files:
 one for the repair and one for the mutation runs.
 These should be named,
 respectively,
 repair_runfile_template.txt and mutate_runfile_template.txt.
 MutateX looks for these files in the working directory (i.e.
 where it is run).
 Nonetheless,
 it is also possible to specify custom filenames or locations using the –repair-runfile-template and –mutate-runfile-template options.
 Two examples of these template files are available within the MutateX package.
 These are normal FoldX RunFiles that perform a PDBRepair and BuildModel respectively,
 except for two details.
 In the two files,
 one 
\begin_inset Quotes eld
\end_inset

$PDBS$
\begin_inset Quotes erd
\end_inset

 and one 
\begin_inset Quotes eld
\end_inset

$NRUNS$
\begin_inset Quotes erd
\end_inset

 strings are present.
 These have to remain as such for MutateX to work correctly (i.e.
 the user should not modify the respective lines).
 Nonetheless,
 the user is free to modify all the other options as fit for the task at hand.
 If the 
\begin_inset Formula $\Delta\Delta G$
\end_inset

 of interaction needs to be calculated,
 a third template file needs to be provided,
 either for protein complex or complex with DNA.
 Examples for template files are available with the MutateX distribution.
\end_layout

\begin_layout Itemize
Optionally,
 one mutations list file (usually named mutations_list.txt).
 This file specifies the ordered list of residue types that each residue of the input models should mutated to in order to calculate the values of 
\begin_inset Formula $\Delta\Delta G$
\end_inset

 (see section 
\begin_inset CommandInset ref
LatexCommand ref
reference "subsec:The-MutateX-protocol"
nolink "false"

\end_inset

 for details).
 The same order is also used in the output of the reporting of 
\begin_inset Formula $\Delta\Delta G$
\end_inset

.
 The file is a list of canonical aminoacids specified in the single-letter code,
 one per line.
 Each line should begin with the single-letter specifying the aminoacid type,
 and all the other characters are not considered.
 For instance,
 one could use:
\begin_inset listings
inline false
status open

\begin_layout Plain Layout

A
\end_layout

\begin_layout Plain Layout

C
\end_layout

\begin_layout Plain Layout

D
\end_layout

\begin_layout Plain Layout

E
\end_layout

\end_inset

as well as
\begin_inset listings
inline false
status open

\begin_layout Plain Layout

A (Alanine)
\end_layout

\begin_layout Plain Layout

C (Cysteine)
\end_layout

\begin_layout Plain Layout

D (Aspartate)
\end_layout

\begin_layout Plain Layout

E (Glutamate)
\end_layout

\end_inset


\series bold
only the first letter matters
\series default
.
 Be careful:
 this means that a mutations list file like
\begin_inset listings
inline false
status open

\begin_layout Plain Layout

ALA
\end_layout

\begin_layout Plain Layout

CYS
\end_layout

\begin_layout Plain Layout

ASP
\end_layout

\begin_layout Plain Layout

GLU
\end_layout

\end_inset

would be the same as
\begin_inset listings
inline false
status open

\begin_layout Plain Layout

A (Ala)
\end_layout

\begin_layout Plain Layout

C (Cys)
\end_layout

\begin_layout Plain Layout

A (Ala)
\end_layout

\begin_layout Plain Layout

G (Gly)
\end_layout

\end_inset

The mutation list file is provided by the user using the –mutlist command line option.
 If this option is not specified,
 the default mutation list will be used,
 which is:
\begin_inset Newline newline
\end_inset


\begin_inset listings
inline false
status open

\begin_layout Plain Layout

G
\end_layout

\begin_layout Plain Layout

A
\end_layout

\begin_layout Plain Layout

V
\end_layout

\begin_layout Plain Layout

L
\end_layout

\begin_layout Plain Layout

I
\end_layout

\begin_layout Plain Layout

M
\end_layout

\begin_layout Plain Layout

F
\end_layout

\begin_layout Plain Layout

W
\end_layout

\begin_layout Plain Layout

P
\end_layout

\begin_layout Plain Layout

S
\end_layout

\begin_layout Plain Layout

T
\end_layout

\begin_layout Plain Layout

C
\end_layout

\begin_layout Plain Layout

Y
\end_layout

\begin_layout Plain Layout

N
\end_layout

\begin_layout Plain Layout

Q
\end_layout

\begin_layout Plain Layout

D
\end_layout

\begin_layout Plain Layout

E
\end_layout

\begin_layout Plain Layout

K
\end_layout

\begin_layout Plain Layout

R
\end_layout

\begin_layout Plain Layout

H 
\end_layout

\end_inset


\end_layout

\begin_layout Subsection
Supported residue types
\end_layout

\begin_layout Standard
MutateX supports all protein residue types supported by FoldX as detailed in their user guide (see 
\begin_inset CommandInset href
LatexCommand href
target "http://foldxsuite.crg.eu/allowed-residues"

\end_inset

).
 In particular,
 MutateX considers all 20 natural aminoacid types plus a few post-translationally modified residues and specific tautomeric states for histidine.
 These are treated exactly in the same way as natural amino acids.
 
\end_layout

\begin_layout Standard
In user-defined mutation list files (see section 
\begin_inset CommandInset ref
LatexCommand ref
reference "subsec:Required-files"
plural "false"
caps "false"
noprefix "false"
nolink "false"

\end_inset

) and in default plot labels the natural aminoacid types are represented by their respective single-letter code,
 while post-translationally modified amino acids are represented by lowercase letters,
 as detailed in table 
\begin_inset CommandInset ref
LatexCommand ref
reference "ptm-table"
plural "false"
caps "false"
noprefix "false"
nolink "false"

\end_inset

.
\end_layout

\begin_layout Standard
\begin_inset Float table
placement document
alignment document
wide false
sideways false
status open

\begin_layout Plain Layout
\begin_inset Tabular
<lyxtabular version="3" rows="12" columns="3">
<features tabularvalignment="middle">
<column alignment="center" valignment="top">
<column alignment="center" valignment="top">
<column alignment="center" valignment="top">
<row>
<cell alignment="center" valignment="top" topline="true" bottomline="true" leftline="true" usebox="none">
\begin_inset Text

\begin_layout Plain Layout
PTM'd aminoacid
\end_layout

\end_inset
</cell>
<cell alignment="center" valignment="top" topline="true" bottomline="true" leftline="true" usebox="none">
\begin_inset Text

\begin_layout Plain Layout
FoldX/MutateX single letter code
\end_layout

\end_inset
</cell>
<cell alignment="center" valignment="top" topline="true" bottomline="true" leftline="true" rightline="true" usebox="none">
\begin_inset Text

\begin_layout Plain Layout
Residue name in PDB
\end_layout

\end_inset
</cell>
</row>
<row>
<cell alignment="center" valignment="top" topline="true" leftline="true" usebox="none">
\begin_inset Text

\begin_layout Plain Layout
Phophorylated threonine
\end_layout

\end_inset
</cell>
<cell alignment="center" valignment="top" topline="true" leftline="true" usebox="none">
\begin_inset Text

\begin_layout Plain Layout
p
\end_layout

\end_inset
</cell>
<cell alignment="center" valignment="top" topline="true" leftline="true" rightline="true" usebox="none">
\begin_inset Text

\begin_layout Plain Layout
TPO
\end_layout

\end_inset
</cell>
</row>
<row>
<cell alignment="center" valignment="top" topline="true" leftline="true" usebox="none">
\begin_inset Text

\begin_layout Plain Layout
Phosphorylated tyrosine
\end_layout

\end_inset
</cell>
<cell alignment="center" valignment="top" topline="true" leftline="true" usebox="none">
\begin_inset Text

\begin_layout Plain Layout
y
\end_layout

\end_inset
</cell>
<cell alignment="center" valignment="top" topline="true" leftline="true" rightline="true" usebox="none">
\begin_inset Text

\begin_layout Plain Layout
PTR
\end_layout

\end_inset
</cell>
</row>
<row>
<cell alignment="center" valignment="top" topline="true" leftline="true" usebox="none">
\begin_inset Text

\begin_layout Plain Layout
Phosphorylated serine
\end_layout

\end_inset
</cell>
<cell alignment="center" valignment="top" topline="true" leftline="true" usebox="none">
\begin_inset Text

\begin_layout Plain Layout
s
\end_layout

\end_inset
</cell>
<cell alignment="center" valignment="top" topline="true" leftline="true" rightline="true" usebox="none">
\begin_inset Text

\begin_layout Plain Layout
SEP
\end_layout

\end_inset
</cell>
</row>
<row>
<cell alignment="center" valignment="top" topline="true" leftline="true" usebox="none">
\begin_inset Text

\begin_layout Plain Layout
Hydroxiproline
\end_layout

\end_inset
</cell>
<cell alignment="center" valignment="top" topline="true" leftline="true" usebox="none">
\begin_inset Text

\begin_layout Plain Layout
h
\end_layout

\end_inset
</cell>
<cell alignment="center" valignment="top" topline="true" leftline="true" rightline="true" usebox="none">
\begin_inset Text

\begin_layout Plain Layout
HYP
\end_layout

\end_inset
</cell>
</row>
<row>
<cell alignment="center" valignment="top" topline="true" leftline="true" usebox="none">
\begin_inset Text

\begin_layout Plain Layout
Sulfortyrosine
\end_layout

\end_inset
</cell>
<cell alignment="center" valignment="top" topline="true" leftline="true" usebox="none">
\begin_inset Text

\begin_layout Plain Layout
z
\end_layout

\end_inset
</cell>
<cell alignment="center" valignment="top" topline="true" leftline="true" rightline="true" usebox="none">
\begin_inset Text

\begin_layout Plain Layout
TYS
\end_layout

\end_inset
</cell>
</row>
<row>
<cell alignment="center" valignment="top" topline="true" leftline="true" usebox="none">
\begin_inset Text

\begin_layout Plain Layout
Monomethylated lysine
\end_layout

\end_inset
</cell>
<cell alignment="center" valignment="top" topline="true" leftline="true" usebox="none">
\begin_inset Text

\begin_layout Plain Layout
k
\end_layout

\end_inset
</cell>
<cell alignment="center" valignment="top" topline="true" leftline="true" rightline="true" usebox="none">
\begin_inset Text

\begin_layout Plain Layout
MLZ
\end_layout

\end_inset
</cell>
</row>
<row>
<cell alignment="center" valignment="top" topline="true" leftline="true" usebox="none">
\begin_inset Text

\begin_layout Plain Layout
Dimethylated lisine
\end_layout

\end_inset
</cell>
<cell alignment="center" valignment="top" topline="true" leftline="true" usebox="none">
\begin_inset Text

\begin_layout Plain Layout
m
\end_layout

\end_inset
</cell>
<cell alignment="center" valignment="top" topline="true" leftline="true" rightline="true" usebox="none">
\begin_inset Text

\begin_layout Plain Layout
MLY
\end_layout

\end_inset
</cell>
</row>
<row>
<cell alignment="center" valignment="top" topline="true" leftline="true" usebox="none">
\begin_inset Text

\begin_layout Plain Layout
Trimethylated lisine
\end_layout

\end_inset
</cell>
<cell alignment="center" valignment="top" topline="true" leftline="true" usebox="none">
\begin_inset Text

\begin_layout Plain Layout
l
\end_layout

\end_inset
</cell>
<cell alignment="center" valignment="top" topline="true" leftline="true" rightline="true" usebox="none">
\begin_inset Text

\begin_layout Plain Layout
M3L
\end_layout

\end_inset
</cell>
</row>
<row>
<cell alignment="center" valignment="top" topline="true" leftline="true" usebox="none">
\begin_inset Text

\begin_layout Plain Layout
Charged ND1 histidine
\end_layout

\end_inset
</cell>
<cell alignment="center" valignment="top" topline="true" leftline="true" usebox="none">
\begin_inset Text

\begin_layout Plain Layout
o
\end_layout

\end_inset
</cell>
<cell alignment="center" valignment="top" topline="true" leftline="true" rightline="true" usebox="none">
\begin_inset Text

\begin_layout Plain Layout
H1S
\end_layout

\end_inset
</cell>
</row>
<row>
<cell alignment="center" valignment="top" topline="true" leftline="true" usebox="none">
\begin_inset Text

\begin_layout Plain Layout
Charged NE2 histidine
\end_layout

\end_inset
</cell>
<cell alignment="center" valignment="top" topline="true" leftline="true" usebox="none">
\begin_inset Text

\begin_layout Plain Layout
e
\end_layout

\end_inset
</cell>
<cell alignment="center" valignment="top" topline="true" leftline="true" rightline="true" usebox="none">
\begin_inset Text

\begin_layout Plain Layout
H2S
\end_layout

\end_inset
</cell>
</row>
<row>
<cell alignment="center" valignment="top" topline="true" bottomline="true" leftline="true" usebox="none">
\begin_inset Text

\begin_layout Plain Layout
Neutral histidine
\end_layout

\end_inset
</cell>
<cell alignment="center" valignment="top" topline="true" bottomline="true" leftline="true" usebox="none">
\begin_inset Text

\begin_layout Plain Layout
f
\end_layout

\end_inset
</cell>
<cell alignment="center" valignment="top" topline="true" bottomline="true" leftline="true" rightline="true" usebox="none">
\begin_inset Text

\begin_layout Plain Layout
H3S
\end_layout

\end_inset
</cell>
</row>
</lyxtabular>

\end_inset


\begin_inset Caption Standard

\begin_layout Plain Layout
supported post-translationally modified residues
\end_layout

\end_inset


\begin_inset CommandInset label
LatexCommand label
name "ptm-table"

\end_inset


\end_layout

\begin_layout Plain Layout

\end_layout

\end_inset


\end_layout

\begin_layout Subsection
Running MutateX
\end_layout

\begin_layout Subsubsection
Basic usage
\end_layout

\begin_layout Standard
If everything is set up as described in sections 
\begin_inset CommandInset ref
LatexCommand ref
reference "sec:Requirements-and-installation"
plural "false"
caps "false"
noprefix "false"
nolink "false"

\end_inset

 and 
\begin_inset CommandInset ref
LatexCommand ref
reference "subsec:Required-files"
nolink "false"

\end_inset

,
 the simplest MutateX command is simply:
\end_layout

\begin_layout Standard
\begin_inset listings
inline false
status open

\begin_layout Plain Layout

mutatex single_model.pdb
\end_layout

\end_inset


\end_layout

\begin_layout Standard
More than one file may be supplied at once:
\end_layout

\begin_layout Standard
\begin_inset listings
inline false
status open

\begin_layout Plain Layout

mutatex single_model1.pdb single_model2.pdb
\end_layout

\end_inset


\end_layout

\begin_layout Standard
Please notice that each PDB file is required to contain only one model,
 and MutateX will complain and exit if this not the case.
 This is because we require the user to acknowledge that he is using multi-model files,
 and that all the models in the provided PDB file will be used.
 This is performed by adding an option to the command:
\end_layout

\begin_layout Standard
\begin_inset listings
inline false
status open

\begin_layout Plain Layout

mutatex single_model1.pdb multiple_models.pdb --multiple-models
\end_layout

\end_inset


\end_layout

\begin_layout Standard
If you have a multi-core machine (as you most probably do) you can greatly shorten the calculation times by allowing MutateX to run more than one instance of FoldX at the same time,
 using option –np,
 which specifies the number of FoldX processes to be run at the same time:
\end_layout

\begin_layout Standard
\begin_inset listings
inline false
status open

\begin_layout Plain Layout

mutatex single_model.pdb --np 4
\end_layout

\end_inset


\end_layout

\begin_layout Standard
You can also specify a customized mutation list file:
\end_layout

\begin_layout Standard
\begin_inset listings
inline false
status open

\begin_layout Plain Layout

mutatex single_model.pdb --np 4 --mutlist mutations_list.txt
\end_layout

\end_inset


\end_layout

\begin_layout Subsubsection
Other options
\begin_inset CommandInset label
LatexCommand label
name "subsec:Other-options"

\end_inset


\end_layout

\begin_layout Standard
In this section,
 several options available in MutateX are described.
\end_layout

\begin_layout Standard
\begin_inset listings
inline false
status open

\begin_layout Plain Layout

--nruns NRUNS
\end_layout

\end_inset

This is the number of mutation runs to be performed by MutateX per position and residue type of mutation.
 This is important since for each run the algorithm might explore different conformations for mutagenesis.
 As to keep the FoldX run as informative as possible,
 we have decided to set this value to 5 by default.
\end_layout

\begin_layout Standard
\begin_inset listings
inline false
status open

\begin_layout Plain Layout

--foldx-version {suite4,
 suite5}
\end_layout

\end_inset

This option is used to tell MutateX which FoldX version it should expect.
 Right now,
 FoldX Suite 4 or 5 are supported.
\end_layout

\begin_layout Standard
\begin_inset listings
inline false
status open

\begin_layout Plain Layout

--verbose
\end_layout

\end_inset

Activate verbose mode,
 off by default.
\end_layout

\begin_layout Standard
\begin_inset listings
inline false
status open

\begin_layout Plain Layout

--foldx-log
\end_layout

\end_inset

Write the standard output of the FoldX runs to a log file in the run directories.
\end_layout

\begin_layout Standard
\begin_inset listings
inline false
status open

\begin_layout Plain Layout

--binding-interface
\end_layout

\end_inset


\end_layout

\begin_layout Standard
If more than two chains are present,
 calculate difference of free energy of interaction
\end_layout

\begin_layout Standard
\begin_inset listings
inline false
status open

\begin_layout Plain Layout

--clean {partial,deep,none}
\end_layout

\end_inset


\end_layout

\begin_layout Standard
Clean the directories where runs are performed,
 after performing them.
 
\begin_inset Quotes eld
\end_inset

none
\begin_inset Quotes erd
\end_inset

 performs no cleaning.
 Partial removes all the generated PDB files.
 Deep removes all files except for the fxout result files.
 Default is partial.
\end_layout

\begin_layout Standard
\begin_inset listings
inline false
status open

\begin_layout Plain Layout

--compress
\end_layout

\end_inset


\end_layout

\begin_layout Standard
Compress mutations folder after the run is over
\end_layout

\begin_layout Standard
\begin_inset listings
inline false
status open

\begin_layout Plain Layout

--no-multimers
\end_layout

\end_inset


\end_layout

\begin_layout Standard
By default,
 if more than one protein chain is present,
 MutateX automatically identifies if two protein chains have the same amino acid sequence and numbering.
 In that case they are considered multimers.
 This means that all the chains with the same sequence will be mutated at the same time,
 in order to simulate a multimer of mutants.
 By using this option,
 multimers won't be considered and all chains will be mutated independently.
\end_layout

\begin_layout Standard
\begin_inset listings
inline false
status open

\begin_layout Plain Layout

--poslist
\end_layout

\end_inset


\end_layout

\begin_layout Standard
MutateX supports partial mutational scans if requested.
 This is possible by providing a list of desired positions in a text file,
 one per line.
 Positions must be defined exactly in the same format as the output files under the 
\begin_inset Quotes eld
\end_inset

results
\begin_inset Quotes erd
\end_inset

 folder,
 so [One-letter wild-type residue type][Chain ID][Residue number].
 If multimer mode is on,
 you just need to specificy one residue of a multi-chain complex to select the corresponding set of residues in all the chains.
 For instance,
 if you only specify AA35 and AB35 is also available,
 both will be mutated.
 Likewise,
 you can use the MutateX file name syntax and ask for AA35_AB35.
 A position list file could look something like this:
\end_layout

\begin_layout Standard
\begin_inset listings
inline false
status open

\begin_layout Plain Layout

CA2
\end_layout

\begin_layout Plain Layout

WA4
\end_layout

\begin_layout Plain Layout

DB8
\end_layout

\begin_layout Plain Layout

CA2_CB2
\end_layout

\end_inset


\end_layout

\begin_layout Standard
Plotting tools (see below) also support partial scans through a specific option.
\end_layout

\begin_layout Standard
\begin_inset listings
inline false
status open

\begin_layout Plain Layout

--self-mutate
\end_layout

\end_inset


\end_layout

\begin_layout Standard
Turns on self-mutation mode.
 When this option is used,
 the mutation list (either provided by the user or the default one) is ignored.
 Instead,
 each residue is mutated to the type it already has,
 using templates and options as per a normal mutational scan.
 This is intended as a sanity check fo the original repaired structure - if the free energy differences are significant when mutating a residue to itself,
 it's possible it hasn't been properly optimized during repair and we should be careful in interpreting the results for that residue.
 The runs are performed in a folder called selfmutations,
 while results are available in the selfmutation_results folder.
 The results are available as a table in which,
 for each residue,
 the maximum,
 minimum,
 average and standard deviation of self-mutation free energy difference are reported,
 calculated over FoldX multiple runs.
 This is performed both for stability and interaction energy,
 if requested.
\end_layout

\begin_layout Standard
\begin_inset listings
inline false
status open

\begin_layout Plain Layout

--skip-repair
\end_layout

\end_inset


\end_layout

\begin_layout Standard
When this option is used,
 the repair phase is not performed on the input models and the original PDB files are used instead.
 The calculation proceeds are requested fo the rest.
\end_layout

\begin_layout Subsection
Interrupting and restarting a MutateX run
\end_layout

\begin_layout Standard
In order to interrupt a MutateX run just kill the MutateX script right away.
\end_layout

\begin_layout Standard
If a MutateX run is interrupted,
 you don't have to repeat it from scratch.
 Just enter the directory where the job was running and launch 
\emph on
the very same
\emph default
 MutateX command line (therefore,
 it is advisable to save it as a script that will be used to run the program).
 MutateX will automatically understand what has been already done and what's missing,
 and will restart from where he had left.
 Be careful though;
 you shouldn't modify any of the input our outpur file of FoldX for the restart to work as expected.
 FoldX is able to recognize certain inconsistencies between the available input and the available finished FoldX runs,
 but mostly expects that the same command with same input has been issued.
\end_layout

\begin_layout Standard
The fact that MutateX supports smart restarting means that you should 
\emph on
never run two different MutateX calculations in the same working directory
\emph default
.
\end_layout

\begin_layout Section
MutateX Output
\end_layout

\begin_layout Standard
MutateX automatically prepares the FoldX runs necessary for the completion of the complete mutation scan,
 meaning that it writes a number of directories and files on disk.
 By default,
 the four FoldX phases (as described in section 
\begin_inset CommandInset ref
LatexCommand ref
reference "subsec:The-MutateX-protocol"
nolink "false"

\end_inset

) are run one after the other,
 as each of the requires the output of the previous phase.
\end_layout

\begin_layout Standard
From this moment on,
 each phase will be illustrated using as example a generic PDB named 
\begin_inset Quotes eld
\end_inset

structure.pdb
\begin_inset Quotes erd
\end_inset

 as example.
 This generic PDB file contains a single model containing a single chain (
\begin_inset Quotes eld
\end_inset

A
\begin_inset Quotes erd
\end_inset

) with six residues having a specific protein sequence (MATELE),
 and residues having residue number from 1 to 6.
\end_layout

\begin_layout Standard
In the following description,
 we will often refer to the 
\begin_inset Quotes eld
\end_inset

current working directory
\begin_inset Quotes erd
\end_inset

:
 this is the directory in which the input files are present and from which MutateX has been launched.
 It will be also referred as CWD for convenience.
\end_layout

\begin_layout Subsection
Phase 1:
 Preliminary operations and model check
\begin_inset CommandInset label
LatexCommand label
name "subsec:Phase-0:-Preliminary"

\end_inset


\end_layout

\begin_layout Standard
MutateX first reads the PDB file(s) it will work on and checks it can be read correctly.
 If this is the case,
 and if the PDB file contains a single model,
 it is used as such,
 while the program exits with an error if the PDB contains multiple models.
 If option -a is provided,
 however,
 any multi-model PDB file is split into one PDB file per model and all models are considered.
 This is done to ensure that the user is fully aware of the fact that they are using multiple models.
 A further check is performed after phase 2 (Repair) to ensure that all the PDB files under consideration have exactly the same primary sequence.
\end_layout

\begin_layout Subsection
Phase 2:
 Repair
\end_layout

\begin_layout Standard
On each of the models saved as single PDB files in the previous section,
 a FoldX Repair run is performed,
 following the protocol detailed in the template file provided by the user.
 FoldX creates the 
\begin_inset Quotes eld
\end_inset

repair
\begin_inset Quotes erd
\end_inset

 directory,
 and each repair run is performed inside a subdirectory of such directory.
 For instance,
 in our example there would be only one repair directory under the 
\begin_inset Quotes eld
\end_inset

repair
\begin_inset Quotes erd
\end_inset

 one,
 which is named 
\begin_inset Quotes eld
\end_inset

repair_structure_model0_checked
\begin_inset Quotes erd
\end_inset

.
 Inside it,
 MutateX writes all the files that are necessary for the run and executes it automatically.
\end_layout

\begin_layout Standard
For instance,
 the following directory structure has to expected in our example:
\end_layout

\begin_layout Standard
\begin_inset ERT
status open

\begin_layout Plain Layout


\backslash
dirtree{% 
\end_layout

\begin_layout Plain Layout

 .1 CWD.
\end_layout

\begin_layout Plain Layout

 .2 repair.
 
\end_layout

\begin_layout Plain Layout

 .3 repair
\backslash
_structure
\backslash
_model0
\backslash
_checked.
 
\end_layout

\begin_layout Plain Layout

}
\end_layout

\end_inset


\end_layout

\begin_layout Subsection
Phase 3:
 Mutate
\end_layout

\begin_layout Standard
In this phase,
 the mutation runs are performed.
 A 
\begin_inset Quotes eld
\end_inset

mutations
\begin_inset Quotes erd
\end_inset

 directory is first created,
 under the CWD.
 Inside of it,
 a directory is created for every repair run which was succesfully completed in the previous phase.
 The directory name will derive from the output files written by FoldX in the repair runs - in our example,
 that would be 
\begin_inset Quotes eld
\end_inset

RepairPDB_structure_model0_checked
\begin_inset Quotes erd
\end_inset

.
 Finally,
 inside of these directories,
 several directories will be present,
 each corresponding to a protein residue and each containing a complete mutation runs.
 The naming of these directory will follow this convention:
 [Single-letter residue type of the wild-type residue][chain name][residue number].
 For instance,
 the following directory structure has to expected in our example:
\end_layout

\begin_layout Standard
\begin_inset ERT
status open

\begin_layout Plain Layout


\backslash
dirtree{% 
\end_layout

\begin_layout Plain Layout

 .1 CWD.
\end_layout

\begin_layout Plain Layout

 .2 mutations.
 
\end_layout

\begin_layout Plain Layout

 .3 structure
\backslash
_model0
\backslash
_checked
\backslash
_Repair.
 
\end_layout

\begin_layout Plain Layout

 .4 MA1.
\end_layout

\begin_layout Plain Layout

 .4 AA2.
 
\end_layout

\begin_layout Plain Layout

 .4 TA3.
 
\end_layout

\begin_layout Plain Layout

 .4 EA4.
 
\end_layout

\begin_layout Plain Layout

 .4 LA5.
 
\end_layout

\begin_layout Plain Layout

 .4 EA6.
 
\end_layout

\begin_layout Plain Layout

}
\end_layout

\end_inset


\end_layout

\begin_layout Subsubsection
Optional:
 Free energy of interaction
\end_layout

\begin_layout Standard
If the calculation of free energy of interaction has been requested,
 this is performed directly in the mutations directories.
\end_layout

\begin_layout Subsection
Phase 4:
 Report
\end_layout

\begin_layout Standard
After running all the mutations runs as detailed in Phase 3,
 the values of 
\begin_inset Formula $\Delta\Delta G$
\end_inset

 gathered from the mutation runs are written in text files.
 This happens in the 
\begin_inset Quotes eld
\end_inset

results
\begin_inset Quotes erd
\end_inset

 directory under CWD.
 Inside this,
 one directory per model used is found,
 and each of them contains several text files,
 named as mutation directories in the Mutate phase.
 Each of them contains a list of 
\begin_inset Formula $\Delta\Delta G$
\end_inset

 values (in kcal/mol),
 one for each residue type specified in the mutation_list.txt (or the default list if a file has not been specified) and in the same order.
 These values are the average of the N FoldX run that have been carried out for each mutation,
 as specified by the –nruns command line option (see section 
\begin_inset CommandInset ref
LatexCommand ref
reference "subsec:Other-options"
nolink "false"

\end_inset

).
\end_layout

\begin_layout Standard
Finally,
 inside the 
\begin_inset Quotes eld
\end_inset

results
\begin_inset Quotes erd
\end_inset

 diretory,
 a final_averages directory will also be present.
 This contains a number of text file,
 in the same exact format as the different result directories each referring to a single model.
 The values written in the files,
 however,
 represent the average 
\begin_inset Formula $\Delta\Delta G$
\end_inset

 across all the models analyzed.
 
\end_layout

\begin_layout Standard
\begin_inset ERT
status open

\begin_layout Plain Layout


\backslash
dirtree{% 
\end_layout

\begin_layout Plain Layout

 .1 CWD.
\end_layout

\begin_layout Plain Layout

 .2 results.
 
\end_layout

\begin_layout Plain Layout

 .3 mutation
\backslash
_ddgs.
\end_layout

\begin_layout Plain Layout

 .4 structure
\backslash
_model0
\backslash
_checked
\backslash
_Repair.
 
\end_layout

\begin_layout Plain Layout

 .4 final
\backslash
_averages.
 
\end_layout

\begin_layout Plain Layout

}
\end_layout

\end_inset


\end_layout

\begin_layout Subsubsection
Optional:
 Free energy of interaction
\begin_inset CommandInset label
LatexCommand label
name "subsec:Optional:-Free-energy"

\end_inset


\end_layout

\begin_layout Standard
MutateX supports calculating changes of free energy of interaction either between every protein chain in the input PDB file or between every protein chain and DNA.
 Switching between the two modes is done by using different template files,
 
\begin_inset Quotes eld
\end_inset

interface_runfile_template.txt
\begin_inset Quotes erd
\end_inset

 for protein-protein interaction and 
\begin_inset Quotes eld
\end_inset

interface_DNA_runfile_template.txt
\begin_inset Quotes erd
\end_inset

 for protein-DNA interaction.
 Both of them are available in the template folder.
 If the calculation of free energy of interaction has been requested,
 the corresponding changes in free energy are stored similarly as in the mutations results directory,
 however in a different position.
 If the interaction is between two protein chains,
 the interaction energies are calculated for pairs of chains (chains A and  B in the below example).
 If a DNA complex is analyzed,
 the interaction will be based on the chain names in the PDB file considering both chains of DNA together (e,g,
 considering A-BC,
 if BC is the  two strands of DNA).
 Here follows an example of the output directory structure.
\end_layout

\begin_layout Standard
\begin_inset ERT
status open

\begin_layout Plain Layout


\backslash
dirtree{% 
\end_layout

\begin_layout Plain Layout

 .1 CWD.
\end_layout

\begin_layout Plain Layout

 .2 results.
 
\end_layout

\begin_layout Plain Layout

 .3 interface
\backslash
_ddgs.
\end_layout

\begin_layout Plain Layout

 .4 A-B.
\end_layout

\begin_layout Plain Layout

 .5 structure
\backslash
_model0
\backslash
_checked
\backslash
_Repair.
 
\end_layout

\begin_layout Plain Layout

 .5 final
\backslash
_averages.
 
\end_layout

\begin_layout Plain Layout

}
\end_layout

\begin_layout Plain Layout

\end_layout

\begin_layout Plain Layout


\backslash
dirtree{% 
\end_layout

\begin_layout Plain Layout

 .1 CWD.
\end_layout

\begin_layout Plain Layout

 .2 results.
 
\end_layout

\begin_layout Plain Layout

 .3 interface
\backslash
_ddgs.
\end_layout

\begin_layout Plain Layout

 .4 A-BC.
\end_layout

\begin_layout Plain Layout

 .5 structure
\backslash
_model0
\backslash
_checked
\backslash
_Repair.
 
\end_layout

\begin_layout Plain Layout

 .5 final
\backslash
_averages.
 
\end_layout

\begin_layout Plain Layout

}
\end_layout

\end_inset


\end_layout

\begin_layout Section
Processing the output of MutateX
\end_layout

\begin_layout Subsection
Visualizing the output of MutateX
\end_layout

\begin_layout Standard
Visualization of MutateX output can be performed using a set of supplied tools for graphical representation.
 These include scripts for generating:
 heatmaps,
 stemplots,
 boxplots and more to visualize the calcualted free energies,
 either of folding or interaction.
 Supporting these tools is a script that generates a .csv file that allows you to add custom labels to the residues used to generate plots.
 All the scripts detailed here can be run with a 
\begin_inset Quotes eld
\end_inset

-h
\begin_inset Quotes erd
\end_inset

 option to print a helpful description of their purpose and the supported options.
\end_layout

\begin_layout Subsubsection
\begin_inset CommandInset label
LatexCommand label
name "subsec:position-list"

\end_inset

Using a position list
\end_layout

\begin_layout Standard
By default,
 all plotting tools assume that a full mutational scan has been performed.
 If only a partial one has been performed by using a position list file (option -q),
 the same position list file has to be provided to the plotting tools as an additional input,
 again with option -q.
 All our tools support position list files except for ddg2pdb,
 which expect a full mutational scan,
 ddg2histo and ddg2summary,
 both which support different mechanisms to select mutation sites or mutations (see below).
\end_layout

\begin_layout Standard
Providing a mutation list can also be useful to limit plotting and reporting to a certain set of residues,
 even though a larger a scan has been performed.
 You can see an example in section 
\begin_inset CommandInset ref
LatexCommand ref
reference "subsec:Heatmap"
plural "false"
caps "false"
noprefix "false"
nolink "false"

\end_inset

.
\end_layout

\begin_layout Subsubsection
Labels
\end_layout

\begin_layout Standard
The pdb2labels tool may be used to generate a .csv file of the input ∆∆Gs folder.
 This .csv file is used in all other plotting tools to add optional custom labels as residue names instead of those generated by FoldX.
 pdb2labels is run by specifying one of the PDB models used for the calculation:
\end_layout

\begin_layout Standard
\begin_inset listings
inline false
status open

\begin_layout Plain Layout

pdb2labels -p single_model.pdb
\end_layout

\end_inset


\end_layout

\begin_layout Standard
pdb2labels will generate a comma seperated .csv file containing 2 columns:
 
\begin_inset Quotes eld
\end_inset

Residue name
\begin_inset Quotes erd
\end_inset

 and 
\begin_inset Quotes eld
\end_inset

label
\begin_inset Quotes erd
\end_inset

.
 You can open the .csv file with Microsoft Excel or similar programs to add the labels in the second column on the same row as the corrrsponding residue.
 When the changes are saved the file can be included in all other command line plotting tools with the -b (--label) parameter and the file path to the .csv file.
\end_layout

\begin_layout Standard
\begin_inset listings
inline false
status open

\begin_layout Plain Layout

-b 3i3c_labels.csv
\end_layout

\end_inset


\end_layout

\begin_layout Standard
Labels are optional.
 When the second column is left empty for any residue the plotting tools will simply use the residue name.
\end_layout

\begin_layout Subsubsection
Heatmap
\begin_inset CommandInset label
LatexCommand label
name "subsec:Heatmap"

\end_inset


\end_layout

\begin_layout Standard
The ddg2heatmap tool may be used to generate heatmaps of the calculated mutation ∆∆Gs.
 ddg2heatmap is run by specifying the path to one of the “results” directory.
 The final_averages can be used or,
 if a specific protein model is of interest,
 the name of the model file (see previous section).
 In addition to the results directory,
 the original model.pdb file and list of mutations must be supplied.
\end_layout

\begin_layout Standard
By default wildtype amino acids are represented on the y-axis and mutated-to amino acids on the x-axis,
 however,
 using the option -t (transpose) these may be swapped.
 Option -s defines the number of residues to be plotted per each plot,
 and -n and -x control the plotted range of free energy values.
 Values outside the range are changed to the limits of the range,
 and are simply to be interpreted as 
\begin_inset Quotes eld
\end_inset

very destabilizing
\begin_inset Quotes erd
\end_inset

 or 
\begin_inset Quotes eld
\end_inset

very stabilizing
\begin_inset Quotes erd
\end_inset

.
\end_layout

\begin_layout Standard
A typical example of commandline for this tool is:
\end_layout

\begin_layout Standard
\begin_inset listings
inline false
status open

\begin_layout Plain Layout

ddg2heatmap -p 1D5R_clean_model0_checked.pdb
\end_layout

\begin_layout Plain Layout

-l mutation_list.txt 
\end_layout

\begin_layout Plain Layout

-d results/mutation_ddgs/1D5R_clean_model0_checked_Repair 
\end_layout

\begin_layout Plain Layout

-s 25 -n -3.0 -x 5.0 
\end_layout

\end_inset


\end_layout

\begin_layout Standard
The resulting plot is shown in figure 
\begin_inset CommandInset ref
LatexCommand ref
reference "fig:heatmap"
plural "false"
caps "false"
noprefix "false"
nolink "false"

\end_inset


\end_layout

\begin_layout Standard
\begin_inset Float figure
placement H
alignment document
wide false
sideways false
status open

\begin_layout Plain Layout
\begin_inset Box Frameless
position "t"
hor_pos "c"
has_inner_box 1
inner_pos "t"
use_parbox 0
use_makebox 0
width "100col%"
special "none"
height "1in"
height_special "totalheight"
thickness "0.4pt"
separation "3pt"
shadowsize "4pt"
framecolor "black"
backgroundcolor "none"
status open

\begin_layout Plain Layout
\begin_inset Graphics
	filename 1_heatmap.png
	lyxscale 30
	scale 70

\end_inset


\end_layout

\end_inset


\end_layout

\begin_layout Plain Layout
\begin_inset Caption Standard

\begin_layout Plain Layout
\begin_inset CommandInset label
LatexCommand label
name "fig:heatmap"

\end_inset

Heatmap generated using ddg2heatmap.
\end_layout

\end_inset


\end_layout

\end_inset


\end_layout

\begin_layout Standard
It is also possible to provide a custom position list to this and other tools (see section 
\begin_inset CommandInset ref
LatexCommand ref
reference "subsec:position-list"
plural "false"
caps "false"
noprefix "false"
nolink "false"

\end_inset

).
 In this case we provide a poslist file with the following content,
 therefore including 8 custom residues:
\end_layout

\begin_layout Standard
\begin_inset listings
inline false
status open

\begin_layout Plain Layout

AA39
\end_layout

\begin_layout Plain Layout

GA44
\end_layout

\begin_layout Plain Layout

YA46
\end_layout

\begin_layout Plain Layout

NA48
\end_layout

\begin_layout Plain Layout

NA49
\end_layout

\begin_layout Plain Layout

NA50
\end_layout

\begin_layout Plain Layout

FA56
\end_layout

\begin_layout Plain Layout

LA57
\end_layout

\end_inset


\end_layout

\begin_layout Standard
we then run ddg2heatmap providing the poslist file with option -q,
 obtaining the plot in figure 
\begin_inset CommandInset ref
LatexCommand ref
reference "fig:heatmap-poslist"
plural "false"
caps "false"
noprefix "false"
nolink "false"

\end_inset

:
\end_layout

\begin_layout Standard
\begin_inset listings
inline false
status open

\begin_layout Plain Layout

ddg2heatmap -p 1D5R_clean_model0_checked.pdb
\end_layout

\begin_layout Plain Layout

-l mutation_list.txt 
\end_layout

\begin_layout Plain Layout

-d results/mutation_ddgs/1D5R_clean_model0_checked_Repair 
\end_layout

\begin_layout Plain Layout

-n -3.0 -x 5.0
\end_layout

\begin_layout Plain Layout

-q poslist.txt
\end_layout

\end_inset


\end_layout

\begin_layout Standard
\begin_inset Float figure
placement H
alignment document
wide false
sideways false
status open

\begin_layout Plain Layout
\begin_inset Box Frameless
position "t"
hor_pos "c"
has_inner_box 1
inner_pos "t"
use_parbox 0
use_makebox 0
width "100col%"
special "none"
height "1in"
height_special "totalheight"
thickness "0.4pt"
separation "3pt"
shadowsize "4pt"
framecolor "black"
backgroundcolor "none"
status open

\begin_layout Plain Layout
\begin_inset Graphics
	filename 1_heatmap_poslist.png
	lyxscale 30
	scale 70

\end_inset


\end_layout

\end_inset


\end_layout

\begin_layout Plain Layout
\begin_inset Caption Standard

\begin_layout Plain Layout
\begin_inset CommandInset label
LatexCommand label
name "fig:heatmap-poslist"

\end_inset

Heatmap generated using ddg2heatmap and poslist file.
\end_layout

\end_inset


\end_layout

\end_inset


\end_layout

\begin_layout Subsubsection
Distribution plots
\end_layout

\begin_layout Standard
The ddg2distribution tool can be used to generate a number of different tpyes of plots each visualizing the distribution of the mean protein ∆∆G for any mutated wildtype amino acid.
 It can generate a stem plot,
 a box plot,
 a violin plot,
 average plot and scatter plot.
 The stem plot just plots the average ∆∆G for all the mutations of a given site,
 and the stems are set to the standard deviation of the mean.
 The boxplot shows the general distribution and outliers of the mean ∆∆G values for every mutation.
 The violinplot is similar to the boxplot but also shows a continue vertical probability density plot of the data on each side of the figures.
 The average plot shows the average per-site ∆∆G as a dot for each position,
 allowing to identify the outliers for the whole protein.
 The scatter plot shows the ∆∆G value for every single mutation,
 instead of a distribution.
\end_layout

\begin_layout Standard
Ddg2distribution may be run using some of the same inputs as for ddg2heatmap (see before).
 The path to the “results” directory (either final_averages or a specific protein model of interest),
 original pdb file and a list of mutated residue types are mandatory parameters:
\end_layout

\begin_layout Standard
\begin_inset listings
inline false
status open

\begin_layout Plain Layout

ddg2distribution -d results/final_averages 
\end_layout

\begin_layout Plain Layout

-p single_model.pdb -l mutation_list.txt
\end_layout

\end_inset


\end_layout

\begin_layout Standard
Another mandatory parameter is the -T (--type) parameter.
 You use the -T (--type) parameter to select the type of plot you want to generate.
 You need to select at least one type.
\end_layout

\begin_layout Standard
\begin_inset listings
inline false
status open

\begin_layout Plain Layout

-T {stem,box,violin,average,scatter}
\end_layout

\end_inset


\end_layout

\begin_layout Standard
The example below shows the command for running ddg2distribution for the stem plot - but all the available output plots can be seen in figures 
\begin_inset CommandInset ref
LatexCommand ref
reference "fig:stemplot"
nolink "false"

\end_inset

,
 
\begin_inset CommandInset ref
LatexCommand ref
reference "fig:boxplot"
nolink "false"

\end_inset

,
 
\begin_inset CommandInset ref
LatexCommand ref
reference "fig:violinplot"
nolink "false"

\end_inset

,
 
\begin_inset CommandInset ref
LatexCommand ref
reference "fig:averageplot"
nolink "false"

\end_inset

 and 
\begin_inset CommandInset ref
LatexCommand ref
reference "fig:scatterplot"
plural "false"
caps "false"
noprefix "false"
nolink "false"

\end_inset

.
\end_layout

\begin_layout Standard
\begin_inset listings
inline false
status open

\begin_layout Plain Layout

ddg2distribution -p 
\end_layout

\begin_layout Plain Layout

3i3c_edit_model0_checked_Repair.pdb -d 
\end_layout

\begin_layout Plain Layout

/results/final_averages/ -l mutation_list.txt 
\end_layout

\begin_layout Plain Layout

-o distribution.png -s 25 -x 50 -n -10 
\end_layout

\begin_layout Plain Layout

-T stem
\end_layout

\end_inset


\end_layout

\begin_layout Standard
\begin_inset Float figure
placement H
alignment document
wide false
sideways false
status open

\begin_layout Plain Layout
\begin_inset Box Frameless
position "t"
hor_pos "c"
has_inner_box 1
inner_pos "t"
use_parbox 0
use_makebox 0
width "100col%"
special "none"
height "1in"
height_special "totalheight"
thickness "0.4pt"
separation "3pt"
shadowsize "4pt"
framecolor "black"
backgroundcolor "none"
status open

\begin_layout Plain Layout
\begin_inset Graphics
	filename stem_1_energies.png
	lyxscale 60
	scale 55

\end_inset


\end_layout

\end_inset


\end_layout

\begin_layout Plain Layout
\begin_inset Caption Standard

\begin_layout Plain Layout
\begin_inset CommandInset label
LatexCommand label
name "fig:stemplot"

\end_inset

Stem plot generated from ddg2distribution.
\end_layout

\end_inset


\end_layout

\end_inset


\end_layout

\begin_layout Standard
\begin_inset Float figure
placement H
alignment document
wide false
sideways false
status open

\begin_layout Plain Layout
\begin_inset Box Frameless
position "t"
hor_pos "c"
has_inner_box 1
inner_pos "t"
use_parbox 0
use_makebox 0
width "100col%"
special "none"
height "1in"
height_special "totalheight"
thickness "0.4pt"
separation "3pt"
shadowsize "4pt"
framecolor "black"
backgroundcolor "none"
status open

\begin_layout Plain Layout
\begin_inset Graphics
	filename box_1_energies.png
	lyxscale 60
	scale 55

\end_inset


\end_layout

\end_inset


\end_layout

\begin_layout Plain Layout
\begin_inset Caption Standard

\begin_layout Plain Layout
\begin_inset CommandInset label
LatexCommand label
name "fig:boxplot"

\end_inset

Boxplot generated from ddg2distribution.
\end_layout

\end_inset


\end_layout

\end_inset


\end_layout

\begin_layout Standard
\begin_inset Float figure
placement H
alignment document
wide false
sideways false
status open

\begin_layout Plain Layout
\begin_inset Box Frameless
position "t"
hor_pos "c"
has_inner_box 1
inner_pos "t"
use_parbox 0
use_makebox 0
width "100col%"
special "none"
height "1in"
height_special "totalheight"
thickness "0.4pt"
separation "3pt"
shadowsize "4pt"
framecolor "black"
backgroundcolor "none"
status open

\begin_layout Plain Layout
\begin_inset Graphics
	filename violin_1_energies.png
	lyxscale 60
	scale 55

\end_inset


\end_layout

\end_inset


\end_layout

\begin_layout Plain Layout
\begin_inset Caption Standard

\begin_layout Plain Layout
\begin_inset CommandInset label
LatexCommand label
name "fig:violinplot"

\end_inset

Violin plot generated from ddg2distribution.
\end_layout

\end_inset


\end_layout

\end_inset


\end_layout

\begin_layout Standard
\begin_inset Float figure
placement H
alignment document
wide false
sideways false
status open

\begin_layout Plain Layout
\begin_inset Box Frameless
position "t"
hor_pos "c"
has_inner_box 1
inner_pos "t"
use_parbox 0
use_makebox 0
width "100col%"
special "none"
height "1in"
height_special "totalheight"
thickness "0.4pt"
separation "3pt"
shadowsize "4pt"
framecolor "black"
backgroundcolor "none"
status open

\begin_layout Plain Layout
\begin_inset Graphics
	filename average_0_energies.png
	lyxscale 60
	scale 55

\end_inset


\end_layout

\end_inset


\end_layout

\begin_layout Plain Layout
\begin_inset Caption Standard

\begin_layout Plain Layout
\begin_inset CommandInset label
LatexCommand label
name "fig:averageplot"

\end_inset

Average plot generated from ddg2distribution.
\end_layout

\end_inset


\end_layout

\end_inset


\end_layout

\begin_layout Standard
\begin_inset Float figure
placement H
alignment document
wide false
sideways false
status open

\begin_layout Plain Layout
\begin_inset Box Frameless
position "t"
hor_pos "c"
has_inner_box 1
inner_pos "t"
use_parbox 0
use_makebox 0
width "100col%"
special "none"
height "1in"
height_special "totalheight"
thickness "0.4pt"
separation "3pt"
shadowsize "4pt"
framecolor "black"
backgroundcolor "none"
status open

\begin_layout Plain Layout
\begin_inset Graphics
	filename scatter_1_energies.png
	lyxscale 60
	scale 55

\end_inset


\end_layout

\end_inset


\end_layout

\begin_layout Plain Layout
\begin_inset Caption Standard

\begin_layout Plain Layout
\begin_inset CommandInset label
LatexCommand label
name "fig:scatterplot"

\end_inset

Scatter plot generated from ddg2distribution.
\end_layout

\end_inset


\end_layout

\end_inset


\end_layout

\begin_layout Subsubsection
Histogram plots
\end_layout

\begin_layout Standard
The ddg2histo tool can be used to generate bar plots showing the distribution of mutatex ∆∆G values for every mutation of aspecific wildtype amino acid.
 The user may define any number of wildtype amino acids to plot,
 as long as they are available in the calculated data set.
 Running the ddg2histo tool requires the same mandatory parameters as ddg2distribution and ddg2heatmap:
 the path to the “results” directory (either final_averages or a specific protein model of interest),
 original model.pdb file and a list of mutations.
\end_layout

\begin_layout Standard
\begin_inset listings
inline false
status open

\begin_layout Plain Layout

ddg2histo -d results/final_averages 
\end_layout

\begin_layout Plain Layout

-p single_model.pdb -l mutation_list.txt
\end_layout

\end_inset


\end_layout

\begin_layout Standard
To specify for which residues you want to generate a plot you use the -r parameter and a comma-separeted list of residues and residue ranges.
 A residue range can be defined by specifying two residues separated by a '-'.
 The residues that specify the range have to be present in the dataset.
 The example below shows some valid residue selections.
\end_layout

\begin_layout Standard
\begin_inset listings
inline false
status open

\begin_layout Plain Layout

-r AA16
\end_layout

\begin_layout Plain Layout

-r AA16,AB31,AD55
\end_layout

\begin_layout Plain Layout

-r AA16-AA68
\end_layout

\begin_layout Plain Layout

-r AA68-AA16
\end_layout

\begin_layout Plain Layout

-r AB31-WC44
\end_layout

\begin_layout Plain Layout

-r AA16,AD31,AB16-AC50,AA68
\end_layout

\end_inset


\end_layout

\begin_layout Standard
The residues are ordered alphabetically,
 ignoring the first letter of the residue name (the amino acid).
 eg:
 DA14,
 IA15,
 AA16,
 EA24,
 IB15,
 EB24,
 KC61...
\end_layout

\begin_layout Standard
Residues have to be selected by simple single residue names.
 If a multimer contains atleast one of the selected residues,
 it will also be added.
\end_layout

\begin_layout Standard
The example below shows the command for running ddg2hist for residue Q110:
\end_layout

\begin_layout Standard
\begin_inset listings
inline false
status open

\begin_layout Plain Layout

ddg2histo -p 1D5R_clean_model0_checked.pdb 
\end_layout

\begin_layout Plain Layout

-l mutation_list.txt 
\end_layout

\begin_layout Plain Layout

-d results/mutation_ddgs/1D5R_clean_model0_checked_Repair 
\end_layout

\begin_layout Plain Layout

-r QA110 
\end_layout

\end_inset


\end_layout

\begin_layout Standard
The output of the tool is shown in figure 
\begin_inset CommandInset ref
LatexCommand ref
reference "fig:histogram"
nolink "false"

\end_inset

 on page 
\begin_inset CommandInset ref
LatexCommand pageref
reference "fig:histogram"
nolink "false"

\end_inset

.
\end_layout

\begin_layout Standard
\begin_inset Float figure
placement H
alignment document
wide false
sideways false
status open

\begin_layout Plain Layout
\begin_inset ERT
status open

\begin_layout Plain Layout


\backslash
vspace*{-0.4cm}
\end_layout

\end_inset


\begin_inset Box Frameless
position "t"
hor_pos "c"
has_inner_box 1
inner_pos "t"
use_parbox 0
use_makebox 0
width "100col%"
special "none"
height "1in"
height_special "totalheight"
thickness "0.4pt"
separation "3pt"
shadowsize "4pt"
framecolor "black"
backgroundcolor "none"
status open

\begin_layout Plain Layout
\begin_inset Graphics
	filename QA110_histogram.png
	lyxscale 55
	scale 50

\end_inset


\end_layout

\end_inset


\end_layout

\begin_layout Plain Layout
\begin_inset Caption Standard

\begin_layout Plain Layout
\begin_inset CommandInset label
LatexCommand label
name "fig:histogram"

\end_inset

Histogram of ∆∆G values for residue Q110 generated using ddg2hist.
\end_layout

\end_inset


\end_layout

\end_inset


\end_layout

\begin_layout Subsubsection
Logo plot
\end_layout

\begin_layout Standard
ddg2logo generates pseudo-logo plots from ∆∆G values.
 While actual logo plots are based on letter frequency,
 these are based on the provided MutateX scan and are designed to highlight the mutation sites which specifically feature a limited number of stabilizing or destabilizing mutations,
 as chosen by the user (see below).
 For each site,
 the letters of the plot represent the (de)stabilizing mutations and their height is proportional to the (de)stabilizing effect (i.e.
 the absolute value of the respective change in free energy).
 If a certain site has more than a certain number of selected mutations,
 the respective column can be replaced by a X - this threshold value is controlled by the -x option.
 The behaviour of the tool is slightly different if stabilizing or destabilizing mutations are being plotted:
\end_layout

\begin_layout Itemize
To plot stabilizing mutations,
 the user needs to provide option -T with a free energy threshold in kcal/mol which must be zero or negative.
 If option -T is provided,
 before plotting:
\end_layout

\begin_deeper
\begin_layout Itemize
all the ∆∆G values ≥ threshold are set to 0
\end_layout

\begin_layout Itemize
the sign of all the ∆∆G values is changed (i.e.
 they are made positive)
\end_layout

\end_deeper
\begin_layout Itemize
To plot destabilizing mutations,
 the user needs to provide option -t with a free energy threshold in kcal/mol which must be zero or positive.
 If option -t is provided,
 before plotting:
\end_layout

\begin_deeper
\begin_layout Itemize
all the ∆∆G values ≤ threshold are set to 0
\end_layout

\end_deeper
\begin_layout Standard
This allows to obtain a 0-based positive-only plot in which the ratio between the energy values is the same as the original data.
\end_layout

\begin_layout Standard
A typical command line for the tool is:
\end_layout

\begin_layout Standard
\begin_inset listings
inline false
status open

\begin_layout Plain Layout

ddg2logo -p 1ju5_model0_checked.pdb 
\end_layout

\begin_layout Plain Layout

-l mutation_list.txt 
\end_layout

\begin_layout Plain Layout

-d results/mutation_ddgs/1D5R_clean_model0_checked_Repair
\end_layout

\begin_layout Plain Layout

-s 20 -D 300   
\end_layout

\begin_layout Plain Layout

-t 1.2 -cs charge
\end_layout

\end_inset


\end_layout

\begin_layout Standard
The output is shown in 
\begin_inset CommandInset ref
LatexCommand ref
reference "fig:logo"
plural "false"
caps "false"
noprefix "false"
nolink "false"

\end_inset

.
\end_layout

\begin_layout Standard
\begin_inset Float figure
placement H
alignment document
wide false
sideways false
status open

\begin_layout Plain Layout
\begin_inset ERT
status open

\begin_layout Plain Layout


\backslash
vspace*{-0.4cm}
\end_layout

\end_inset


\begin_inset Box Frameless
position "t"
hor_pos "c"
has_inner_box 1
inner_pos "t"
use_parbox 0
use_makebox 0
width "100col%"
special "none"
height "1in"
height_special "totalheight"
thickness "0.4pt"
separation "3pt"
shadowsize "4pt"
framecolor "black"
backgroundcolor "none"
status open

\begin_layout Plain Layout
\begin_inset Graphics
	filename 2_logo.pdf
	lyxscale 55
	scale 50

\end_inset


\end_layout

\end_inset


\end_layout

\begin_layout Plain Layout
\begin_inset Caption Standard

\begin_layout Plain Layout
\begin_inset CommandInset label
LatexCommand label
name "fig:logo"

\end_inset

Logo plot obtained using ddg2logo.
\end_layout

\end_inset


\end_layout

\end_inset


\end_layout

\begin_layout Standard
<<<<<<< HEAD
The user can also customize the logo plotting providing a configuration file in the yaml format with the -c option.
 The configiguration file contains the information about custom classes of residues (class,
 residues,
 color).
 The color info needs to be provided for each channel (RGB) with a number between 0 and 1.
 If a configuration file is provided,
 the residues are then plotted by class and in order of ∆∆G value.
=======
The user can also customize the logo plotting providing a configuration
 file in the yaml format with the -c option, which is mutually exclusive
 with the -cs option to select a color scheme.
 The configuration file contains the information about the colors to be
 used for the different residues.
>>>>>>> 8fe615ea
 
\end_layout

\begin_layout Standard
A typical configuration file is :
 
\end_layout

\begin_layout Standard
\begin_inset listings
inline false
status open

\begin_layout Plain Layout

<<<<<<< HEAD
aromatic:
     
=======
W: 'green' 
>>>>>>> 8fe615ea
\end_layout

\begin_layout Plain Layout

<<<<<<< HEAD
    residues:
         
=======
F: 'green' 
>>>>>>> 8fe615ea
\end_layout

\begin_layout Plain Layout

Y: 'green' 
\end_layout

\begin_layout Plain Layout

E: 'blue' 
\end_layout

\begin_layout Plain Layout

D: 'blue' 
\end_layout

\begin_layout Plain Layout

<<<<<<< HEAD
    color:
 [0.7,
 0.2,
 0.7] 
=======
R: 'red'  
>>>>>>> 8fe615ea
\end_layout

\begin_layout Plain Layout

<<<<<<< HEAD
negatively_charged:
     
=======
H: 'red' 
>>>>>>> 8fe615ea
\end_layout

\begin_layout Plain Layout

<<<<<<< HEAD
    residues:
         
=======
K: 'red' 
>>>>>>> 8fe615ea
\end_layout

\begin_layout Plain Layout

I: 'black' 
\end_layout

\begin_layout Plain Layout

V: 'black' 
\end_layout

\begin_layout Plain Layout

<<<<<<< HEAD
    color:
 [0.0,
 0.0,
 1.0] 
=======
G: 'black' 
>>>>>>> 8fe615ea
\end_layout

\begin_layout Plain Layout

<<<<<<< HEAD
positively_charged:
     
=======
A: 'black' 
>>>>>>> 8fe615ea
\end_layout

\begin_layout Plain Layout

<<<<<<< HEAD
    residues:
         
=======
P: 'black' 
>>>>>>> 8fe615ea
\end_layout

\begin_layout Plain Layout

M: 'black'  
\end_layout

\begin_layout Plain Layout

L: 'black' 
\end_layout

\begin_layout Plain Layout

C: 'black' 
\end_layout

\begin_layout Plain Layout

<<<<<<< HEAD
    color:
 [1.0,
 0.0,
 0.0]  
=======
N: 'black' 
>>>>>>> 8fe615ea
\end_layout

\begin_layout Plain Layout

Q: 'black' 
\end_layout

\begin_layout Plain Layout

<<<<<<< HEAD
   residues:
         
=======
S: 'black' 
>>>>>>> 8fe615ea
\end_layout

\begin_layout Plain Layout

<<<<<<< HEAD
        - I         
\end_layout

\begin_layout Plain Layout

        - V         
\end_layout

\begin_layout Plain Layout

        - G     
\end_layout

\begin_layout Plain Layout

        - A         
\end_layout

\begin_layout Plain Layout

        - P         
\end_layout

\begin_layout Plain Layout

        - M 
\end_layout

\begin_layout Plain Layout

        - L         
\end_layout

\begin_layout Plain Layout

        - C         
\end_layout

\begin_layout Plain Layout

        - N
\end_layout

\begin_layout Plain Layout

        - Q         
\end_layout

\begin_layout Plain Layout

        - S         
\end_layout

\begin_layout Plain Layout

        - T 
\end_layout

\begin_layout Plain Layout

    color:
 [0.0,
 1.0,
 1.0] 
=======
T: 'black'
>>>>>>> 8fe615ea
\end_layout

\end_inset


\end_layout

\begin_layout Standard
A possible output for the above configuration file is shown in 
\begin_inset CommandInset ref
LatexCommand ref
reference "fig:logo-1"
plural "false"
caps "false"
noprefix "false"
nolink "false"

\end_inset

.
\end_layout

\begin_layout Standard
\begin_inset Float figure
placement H
alignment document
wide false
sideways false
status open

\begin_layout Plain Layout
\begin_inset ERT
status open

\begin_layout Plain Layout


\backslash
vspace*{-0.4cm}
\end_layout

\end_inset


\begin_inset Box Frameless
position "t"
hor_pos "c"
has_inner_box 1
inner_pos "t"
use_parbox 0
use_makebox 0
width "100col%"
special "none"
height "1in"
height_special "totalheight"
thickness "0.4pt"
separation "3pt"
shadowsize "4pt"
framecolor "black"
backgroundcolor "none"
status open

\begin_layout Plain Layout
\begin_inset Graphics
	filename config_logo.pdf
	lyxscale 55
	scale 50

\end_inset


\end_layout

\end_inset


\end_layout

\begin_layout Plain Layout
\begin_inset Caption Standard

\begin_layout Plain Layout
\begin_inset CommandInset label
LatexCommand label
name "fig:logo-1"

\end_inset

Logo plot obtained using ddg2logo with a configuration file.
\end_layout

\end_inset


\end_layout

\end_inset


\end_layout

\begin_layout Subsubsection
Principal Component Analysis biplot.
\end_layout

\begin_layout Standard
The ddg2pca tool is designed to perform Principal Component Analysis (PCA) on ΔΔG data and visualize the first two principal components in a biplot and the explained variance per principal component.
 This tool offers a comprehensive way to visualize the impact of multiple mutations on the stability of proteins.
\end_layout

\begin_layout Standard
Ddg2pca can be run in default mode using some of the same inputs as for ddg2heatmap and ddg2distribution (see before).
 The path to the “results” directory (either final_averages or a specific protein model of interest),
 original pdb file and a list of mutated residue types are mandatory parameters.
 By default,
 it generates a scatter plot with labels with the first two principal components,
 as well as a scree plot showing the percentage of variance explained by the first 10 components.
\end_layout

\begin_layout Standard
A default commandline for this tool would look like:
\end_layout

\begin_layout Standard
\begin_inset listings
inline false
status open

\begin_layout Plain Layout

ddg2pca -d results/final_averages  -p single_model.pdb -l mutation_list.txt
\end_layout

\end_inset


\end_layout

\begin_layout Standard
\begin_inset Graphics
	filename pca_default.pdf

\end_inset


\end_layout

\begin_layout Standard
\begin_inset Float figure
placement document
alignment document
wide false
sideways false
status open

\begin_layout Plain Layout
\begin_inset Caption Standard

\begin_layout Plain Layout
\begin_inset CommandInset label
LatexCommand label
name "fig:pca-1"

\end_inset

PCA biplot obtained using ddg2pca with the default settings.
\end_layout

\end_inset


\end_layout

\end_inset


\end_layout

\begin_layout Standard
The optional arguments give the possibility of customising the biplot.
 Users can decide if data should be scaled before undergoing PCA using the -u or --unscaled option;
 the default behavior is to scale.
 The -z or --scatter option,
 when engaged,
 will suppress labels,
 producing just a scatter plot,
 while the -y or --loadings option,
 when activated,
 will display the loadings in the biplot.
 Like previous tools,
 ddg2pca accepts the -b or –labels to obtain custom labels as residue names,
 as well as the -q or –position-list option to conduct PCA on a specific susbet of residues.
 In addition,
 -t or --text_list allows users to indicate specific residues that should be presented as text in the generated plot,
 hiding text from other residues.
\end_layout

\begin_layout Standard
The user can customize the residue grouping and coloring providing a configuration file in the yaml format with the -c option (see before).
 Without specifying this,
 the software defaults to sorting residues based on their physicochemical attributes (hydrophobic,
 polar,
 basic,
 acidic,
 aromatic).
 The configuration file can create custom classes with residues as in ddg2logo,
 but it also accepts classes grouping positions of the protein.
 An example of this alternative configuration file can be seen below:
\end_layout

\begin_layout Standard
\begin_inset listings
inline false
status open

\begin_layout Plain Layout

Buried:
   
\end_layout

\begin_layout Plain Layout

	residues:
    
\end_layout

\begin_layout Plain Layout

		- GA2    
\end_layout

\begin_layout Plain Layout

		- EA3  
\end_layout

\begin_layout Plain Layout

		- HA4     
\end_layout

\begin_layout Plain Layout

		- LA6   
\end_layout

\begin_layout Plain Layout

	color:
 [0.0,
 0.2706,
 0.6980] 
\end_layout

\begin_layout Plain Layout

Exposed:
   
\end_layout

\begin_layout Plain Layout

	residues:
     
\end_layout

\begin_layout Plain Layout

		- MA1     
\end_layout

\begin_layout Plain Layout

		- GA5     
\end_layout

\begin_layout Plain Layout

		- EA7   
\end_layout

\begin_layout Plain Layout

	color:
 [0.4039,
 0.9020,
 0.0] 
\end_layout

\end_inset


\end_layout

\begin_layout Standard
Either with the default group configuration or by a custom configuration file,
 users looking to center their analyses on certain residue groups can utilize the -g or --group option,
 else the tool plots all residues.
\end_layout

\begin_layout Standard
A personalised commandline for this tool with a custom configuration file and textlist could look like:
\end_layout

\begin_layout Standard
\begin_inset listings
inline false
status open

\begin_layout Plain Layout

ddg2pca -d results/final_averages  -p single_model.pdb -l mutation_list.txt -t text_list.txt -c config_file.yaml
\end_layout

\end_inset


\end_layout

\begin_layout Standard
\begin_inset Graphics
	filename pca_config.pdf

\end_inset


\end_layout

\begin_layout Standard
\begin_inset Float figure
placement document
alignment document
wide false
sideways false
status open

\begin_layout Plain Layout
\begin_inset Caption Standard

\begin_layout Plain Layout
\begin_inset CommandInset label
LatexCommand label
name "fig:pca-2"

\end_inset

PCA plot obtained using ddg2pca with a configuration file and a text list.
\end_layout

\end_inset


\end_layout

\end_inset


\end_layout

\begin_layout Standard
For full list of user specified options see the ddg2pca help option.
\end_layout

\begin_layout Standard
\begin_inset listings
inline false
status open

\begin_layout Plain Layout

ddg2pca -h 
\end_layout

\end_inset


\end_layout

\begin_layout Subsubsection
PDB file and matrix file.
 
\end_layout

\begin_layout Standard
The ddg2pdb tool can be used to write the outcome of the mutational scan as b-factors in PDB files,
 as well as writing input files compatible with the xPyder PyMOL plugin.
 Running ddg2pdb requires the path to the “results” directory (either final_averages or a specific protein model of interest),
 the original model pdb file and list of mutations.
 Additionally,
 an upper and lower cut-off of protein ∆∆G is needed,
 as the tool will save for each residue the number of mutations which are within the specified parameters.
 Default cut-off values are:
 lower = -99999.0 and upper = 99999.0.
 If the ddg2pdb option -t is set to "between" the tool will extract the values between upper and lower.
 Alternatively -t may be set to "outside" specifying that everything < then the lower cut-off and/or everything  > than the upper sould be included.
\end_layout

\begin_layout Standard
For full list of user specified options see the ddg2pdb help option.
\end_layout

\begin_layout Standard
\begin_inset listings
inline false
status open

\begin_layout Plain Layout

ddg2pdb -h 
\end_layout

\end_inset


\end_layout

\begin_layout Standard
A typical command line for ddg2pdb is as follows.
 Cut-offs are set to between lower = 1.0 and upper = 99999.0 in order to obtain for each residue the number of destabilizing mutations (defined as ∆∆G >= 1.0).
\end_layout

\begin_layout Standard
\begin_inset listings
inline false
status open

\begin_layout Plain Layout

ddg2pdb -p 1D5R_clean_model0_checked.pdb -l mutation_list.txt
\end_layout

\begin_layout Plain Layout

-d results/mutation_ddgs/1D5R_clean_model0_checked_Repair 
\end_layout

\begin_layout Plain Layout

-a 3.0 -b 99999.0 -T between
\end_layout

\end_inset


\end_layout

\begin_layout Subsubsection
Energy distribution of all the mutations
\end_layout

\begin_layout Standard
The ddg2density tool can produce a density plot of all the calculated differences in free energies,
 after removing self-mutations,
 by employing kernel density estimation as implemented in the scipy package.
 The typical command line is:
\end_layout

\begin_layout Standard
\begin_inset listings
inline false
status open

\begin_layout Plain Layout

ddg2density -p 1D5R_clean_model0_checked.pdb 
\end_layout

\begin_layout Plain Layout

-l mutation_list.txt 
\end_layout

\begin_layout Plain Layout

-d results/mutation_ddgs/1D5R_clean_model0_checked_Repair
\end_layout

\end_inset


\end_layout

\begin_layout Standard
The output of the tool include the plot of the density,
 the density values and relative energy values as text files,
 as well as the energy values used for the calculation.
 The plot shows the calculated density and all the single energy values identified below the x-axis.
\end_layout

\begin_layout Standard
\begin_inset Float figure
placement H
alignment document
wide false
sideways false
status open

\begin_layout Plain Layout
\begin_inset ERT
status open

\begin_layout Plain Layout


\backslash
vspace*{-0.4cm}
\end_layout

\end_inset


\begin_inset Box Frameless
position "t"
hor_pos "c"
has_inner_box 1
inner_pos "t"
use_parbox 0
use_makebox 0
width "100col%"
special "none"
height "1in"
height_special "totalheight"
thickness "0.4pt"
separation "3pt"
shadowsize "4pt"
framecolor "black"
backgroundcolor "none"
status open

\begin_layout Plain Layout
\begin_inset Graphics
	filename kde_density.png
	lyxscale 55
	scale 50

\end_inset


\end_layout

\end_inset


\end_layout

\begin_layout Plain Layout
\begin_inset Caption Standard

\begin_layout Plain Layout
\begin_inset CommandInset label
LatexCommand label
name "fig:density"

\end_inset

Density plot obtained using ddg2density.
\end_layout

\end_inset


\end_layout

\end_inset


\end_layout

\begin_layout Subsection
Processing and converting the output of MutateX
\end_layout

\begin_layout Subsubsection
Excel Sheet
\end_layout

\begin_layout Standard
ddg2excel is a tool for exporting results as a table in either an excel  sheet or a comma-separated file.
 The excel file is the default format but can be changed by optionally adding -F csv.
  The table has the same basic structure as the ddg2heatmap tool.
  To get the table,
 a typical command line for this tool is:
\end_layout

\begin_layout Standard
\begin_inset listings
inline false
status open

\begin_layout Plain Layout

ddg2excel -p 1D5R_clean_model0_checked.pdb
\end_layout

\begin_layout Plain Layout

-l mutation_list.txt
\end_layout

\begin_layout Plain Layout

-d 1D5R_clean_model0_checked_Repair
\end_layout

\end_inset


\end_layout

\begin_layout Subsubsection
Linear correction of the energy values
\end_layout

\begin_layout Standard
Using the ddg2dg tool,
 it's possible to apply a linear correction to the calculated energy values,
 in the form:
\end_layout

\begin_layout Standard
\begin_inset Formula 
\[
\Delta\Delta G_{mod}=x+DDG_{orig}*m+y
\]

\end_inset


\end_layout

\begin_layout Standard
Where 
\begin_inset Formula $\Delta\Delta G_{orig}$
\end_inset

 are the original energy values.
 x,
 m and y can be specified by options on the command line.
 The tool accepts a MutateX results directory with option -d,
 and writes another directory with exactly the same format and the modified values.
 For instance,
 the following command line can be used:
\end_layout

\begin_layout Standard
\begin_inset listings
inline false
status open

\begin_layout Plain Layout

ddg2dg -p 1D5R_clean_model0_checked.pdb 
\end_layout

\begin_layout Plain Layout

-d results/mutation_ddgs/1D5R_clean_model0_checked_Repair 
\end_layout

\begin_layout Plain Layout

-m 1 -y 0 -x 0
\end_layout

\end_inset


\end_layout

\begin_layout Subsubsection
Summary of interesting mutations
\end_layout

\begin_layout Standard
The ddg2summary tool writes a text file with the average 
\begin_inset Formula $\Delta\Delta G$
\end_inset

 values of specific mutations.
 The mutations are specified in a text file that is mandatory.
 The file contains one mutation per line,
 each of them needs to be in the form:
 [WT residue type][chain][residue number][mutant residue].
 The wild-type residue type can be omitted.
 The following is a typical command line for the tool:
\end_layout

\begin_layout Standard
\begin_inset listings
inline false
status open

\begin_layout Plain Layout

ddg2summary -p 1D5R_clean_model0_checked.pdb 
\end_layout

\begin_layout Plain Layout

-l mutation_list.txt 
\end_layout

\begin_layout Plain Layout

-d results/mutation_ddgs/1D5R_clean_model0_checked_Repair
\end_layout

\begin_layout Plain Layout

-L mutations_of_interest.txt
\end_layout

\end_inset


\end_layout

\begin_layout Section
FAQ
\end_layout

\begin_layout Subsubsection*
Q:
 Is it possible to include non-standard (for instance,
 phosphorilated) residues in the mutation list?
\end_layout

\begin_layout Standard
A:
 Yes it is!
 See the following web page for the list of supported residues:
 http://foldxsuite.crg.eu/allowed-residues
\end_layout

\begin_layout Subsubsection*
Q:
 Is it possible to calculate changes of free energy of interaction between protein of DNA?
\end_layout

\begin_layout Standard
A:
 Yes,
 simpling by changing template files when calculating interaction energy.
 See section 
\begin_inset CommandInset ref
LatexCommand ref
reference "subsec:Optional:-Free-energy"
plural "false"
caps "false"
noprefix "false"
nolink "false"

\end_inset

.
\end_layout

\end_body
\end_document<|MERGE_RESOLUTION|>--- conflicted
+++ resolved
@@ -3599,21 +3599,11 @@
 \end_layout
 
 \begin_layout Standard
-<<<<<<< HEAD
-The user can also customize the logo plotting providing a configuration file in the yaml format with the -c option.
- The configiguration file contains the information about custom classes of residues (class,
- residues,
- color).
- The color info needs to be provided for each channel (RGB) with a number between 0 and 1.
- If a configuration file is provided,
- the residues are then plotted by class and in order of ∆∆G value.
-=======
 The user can also customize the logo plotting providing a configuration
  file in the yaml format with the -c option, which is mutually exclusive
  with the -cs option to select a color scheme.
  The configuration file contains the information about the colors to be
  used for the different residues.
->>>>>>> 8fe615ea
  
 \end_layout
 
@@ -3629,22 +3619,12 @@
 
 \begin_layout Plain Layout
 
-<<<<<<< HEAD
-aromatic:
-     
-=======
 W: 'green' 
->>>>>>> 8fe615ea
-\end_layout
-
-\begin_layout Plain Layout
-
-<<<<<<< HEAD
-    residues:
-         
-=======
+\end_layout
+
+\begin_layout Plain Layout
+
 F: 'green' 
->>>>>>> 8fe615ea
 \end_layout
 
 \begin_layout Plain Layout
@@ -3664,34 +3644,17 @@
 
 \begin_layout Plain Layout
 
-<<<<<<< HEAD
-    color:
- [0.7,
- 0.2,
- 0.7] 
-=======
 R: 'red'  
->>>>>>> 8fe615ea
-\end_layout
-
-\begin_layout Plain Layout
-
-<<<<<<< HEAD
-negatively_charged:
-     
-=======
+\end_layout
+
+\begin_layout Plain Layout
+
 H: 'red' 
->>>>>>> 8fe615ea
-\end_layout
-
-\begin_layout Plain Layout
-
-<<<<<<< HEAD
-    residues:
-         
-=======
+\end_layout
+
+\begin_layout Plain Layout
+
 K: 'red' 
->>>>>>> 8fe615ea
 \end_layout
 
 \begin_layout Plain Layout
@@ -3706,34 +3669,17 @@
 
 \begin_layout Plain Layout
 
-<<<<<<< HEAD
-    color:
- [0.0,
- 0.0,
- 1.0] 
-=======
 G: 'black' 
->>>>>>> 8fe615ea
-\end_layout
-
-\begin_layout Plain Layout
-
-<<<<<<< HEAD
-positively_charged:
-     
-=======
+\end_layout
+
+\begin_layout Plain Layout
+
 A: 'black' 
->>>>>>> 8fe615ea
-\end_layout
-
-\begin_layout Plain Layout
-
-<<<<<<< HEAD
-    residues:
-         
-=======
+\end_layout
+
+\begin_layout Plain Layout
+
 P: 'black' 
->>>>>>> 8fe615ea
 \end_layout
 
 \begin_layout Plain Layout
@@ -3753,14 +3699,7 @@
 
 \begin_layout Plain Layout
 
-<<<<<<< HEAD
-    color:
- [1.0,
- 0.0,
- 0.0]  
-=======
 N: 'black' 
->>>>>>> 8fe615ea
 \end_layout
 
 \begin_layout Plain Layout
@@ -3770,84 +3709,12 @@
 
 \begin_layout Plain Layout
 
-<<<<<<< HEAD
-   residues:
-         
-=======
 S: 'black' 
->>>>>>> 8fe615ea
-\end_layout
-
-\begin_layout Plain Layout
-
-<<<<<<< HEAD
-        - I         
-\end_layout
-
-\begin_layout Plain Layout
-
-        - V         
-\end_layout
-
-\begin_layout Plain Layout
-
-        - G     
-\end_layout
-
-\begin_layout Plain Layout
-
-        - A         
-\end_layout
-
-\begin_layout Plain Layout
-
-        - P         
-\end_layout
-
-\begin_layout Plain Layout
-
-        - M 
-\end_layout
-
-\begin_layout Plain Layout
-
-        - L         
-\end_layout
-
-\begin_layout Plain Layout
-
-        - C         
-\end_layout
-
-\begin_layout Plain Layout
-
-        - N
-\end_layout
-
-\begin_layout Plain Layout
-
-        - Q         
-\end_layout
-
-\begin_layout Plain Layout
-
-        - S         
-\end_layout
-
-\begin_layout Plain Layout
-
-        - T 
-\end_layout
-
-\begin_layout Plain Layout
-
-    color:
- [0.0,
- 1.0,
- 1.0] 
-=======
+\end_layout
+
+\begin_layout Plain Layout
+
 T: 'black'
->>>>>>> 8fe615ea
 \end_layout
 
 \end_inset
